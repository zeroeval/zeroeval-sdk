--- conflicted
+++ resolved
@@ -8,11 +8,6 @@
 if TYPE_CHECKING:
     from .dataset_class import Dataset
 
-<<<<<<< HEAD
-# Default to production API; override in development by setting the BACKEND_URL env var to e.g., "http://localhost:8000".
-API_URL = os.environ.get("BACKEND_URL", "http://localhost:8000")
-=======
->>>>>>> 44f32701
 
 
 class DatasetReader(ABC):
@@ -42,13 +37,7 @@
         """
         Initialize with a base URL, falling back to localhost if not set.
         """
-<<<<<<< HEAD
-        # Allow local development to override the production URL while making the
-        # published package point to the public API by default.
-        self.base_url = os.environ.get("BACKEND_URL", "http://localhost:8000")
-=======
-        self.base_url = os.environ.get("ZEROEVAL_API_URL", "https://api.zeroeval.com")
->>>>>>> 44f32701
+        self.base_url = os.environ.get("ZEROEVAL_API_URL", "http://localhost:8000")
         self._api_key = None
         self._workspace_id = None
         self._headers = None
