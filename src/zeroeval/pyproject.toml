--- conflicted
+++ resolved
@@ -1,10 +1,6 @@
 [project]
 name = "zeroeval"
-<<<<<<< HEAD
-version = "0.2.17"
-=======
 version = "0.4.0"
->>>>>>> 73e05555
 description = "ZeroEval SDK"
 
 [project.scripts]
