import threading
import time
import atexit
from typing import List, Dict, Any, Optional, Type
from .span import Span
from .writer import SpanWriter, SpanBackendWriter
import uuid
import logging
import atexit

logger = logging.getLogger(__name__)


class Tracer:
    """
    Singleton tracer that manages spans, buffering, and flushing to writers.
    """
    _instance = None
    _lock = threading.Lock()
    
    def __new__(cls):
        with cls._lock:
            if cls._instance is None:
                cls._instance = super(Tracer, cls).__new__(cls)
                cls._instance._initialize()
            return cls._instance
    
    def _initialize(self) -> None:
        """Initialize the tracer's internal state and register for graceful shutdown."""
        self._spans: List[Dict[str, Any]] = []
        self._active_spans: Dict[int, List[Span]] = {}
        self._trace_buckets: Dict[str, List[Dict[str, Any]]] = {}
        self._trace_counts: Dict[str, int] = {}
        self._last_flush_time = time.time()
        self._writer: SpanWriter = SpanBackendWriter()
        self._flush_interval: float = 10.0
        self._max_spans: int = 100
        self._flush_lock = threading.Lock()
        self._integrations: Dict[str, Any] = {}
        self.collect_code_details: bool = True
        
        logger.info("Initializing tracer...")
        logger.info(f"Tracer config: flush_interval={self._flush_interval}s, max_spans={self._max_spans}")

        # Start flush thread
        self._flush_thread = threading.Thread(target=self._flush_periodically, daemon=True)
        self._flush_thread.start()

        # Auto-setup integrations immediately (reverted behavior)
        self._setup_available_integrations()
        
<<<<<<< HEAD
        # Ensure buffered spans are flushed when the interpreter exits.
        # This is crucial for short-lived scripts where the background flush
        # thread may not get a chance to run before process termination.
        atexit.register(self.flush)
=======
        # Register a single shutdown hook that will run on program exit.
        atexit.register(self.shutdown)
>>>>>>> 44f32701
    
    def _setup_available_integrations(self) -> None:
        """Automatically set up all available integrations."""
        # Import here to avoid circular imports
        from .integrations.openai.integration import OpenAIIntegration
        from .integrations.langchain.integration import LangChainIntegration
        
        # List of all integration classes
        integration_classes = [
            OpenAIIntegration,
            LangChainIntegration,  # Auto-instrument LangChain
        ]
        
        logger.info(f"Checking for available integrations: {[i.__name__ for i in integration_classes]}")
        # Setup each available integration
        for integration_class in integration_classes:
            if integration_class.is_available():
                try:
                    logger.info(f"Setting up integration: {integration_class.__name__}")
                    integration = integration_class(self)
                    integration.setup()
                    self._integrations[integration_class.__name__] = integration
                except Exception:
                    logger.error(f"Failed to set up integration {integration_class.__name__}", exc_info=True)
            else:
                logger.info(f"Integration not available: {integration_class.__name__}")
        
        if self._integrations:
            logger.info(f"Active integrations: {list(self._integrations.keys())}")
        else:
            logger.info("No active integrations found.")

    def shutdown(self) -> None:
        """
        Gracefully shuts down the tracer. This method is registered via atexit
        to be called automatically on normal program termination, ensuring all
        buffered spans are sent.
        """
        logger.info("Program exiting. Performing final flush of all remaining traces...")
        # To ensure all traces are flushed, we must move any remaining buckets
        # to the main flush buffer, as they wouldn't be moved otherwise if their
        # root spans haven't technically ended before interpreter shutdown.
        with self._flush_lock:
            for trace_id, bucket in self._trace_buckets.items():
                logger.info(f"Flushing incomplete trace '{trace_id}' on shutdown.")
                bucket_sorted = sorted(bucket, key=lambda s: s.get('parent_id') is not None)
                self._spans.extend(bucket_sorted)

            # Clear the buckets to avoid duplicates if shutdown is called manually
            self._trace_buckets.clear()
            self._trace_counts.clear()

        self.flush()

    def __del__(self):
        """Cleanup integrations when tracer is destroyed."""
        for integration in self._integrations.values():
            try:
                integration.teardown()
            except:
                pass
    
    def configure(self, 
                  flush_interval: Optional[float] = None,
                  max_spans: Optional[int] = None,
                  collect_code_details: Optional[bool] = None) -> None:
        """Configure the tracer with custom settings."""
        if flush_interval is not None:
            self._flush_interval = flush_interval
            logger.info(f"Tracer flush_interval configured to {flush_interval}s.")
        if max_spans is not None:
            self._max_spans = max_spans
            logger.info(f"Tracer max_spans configured to {max_spans}.")
        if collect_code_details is not None:
            self.collect_code_details = collect_code_details
            logger.info(f"Tracer collect_code_details configured to {collect_code_details}.")
    
    def start_span(
        self,
        name: str,
        attributes: Optional[Dict[str, Any]] = None,
        session_id: Optional[str] = None
    ) -> Span:
        """Start a new span; roots may create a session automatically."""
        thread_id = threading.get_ident()
        
        # Initialize span stack for this thread if it doesn't exist
        if thread_id not in self._active_spans:
            self._active_spans[thread_id] = []
        
        # Get parent span if available
        parent_span = self._active_spans[thread_id][-1] if self._active_spans[thread_id] else None
        
        # --- decide final session id -------------------------------------
        if session_id:
            final_session_id = session_id
        elif parent_span:
            final_session_id = parent_span.session_id
        else:
            final_session_id = str(uuid.uuid4())    # new session for root
        # -----------------------------------------------------------------
        
        # Create new span
        span = Span(
            name=name,
            parent_id=parent_span.span_id if parent_span else None,
            attributes=attributes or {},
            session_id=final_session_id
        )
        
        logger.info(f"Starting span: {span.name}")
        
        # If there's a parent span, both spans should share the same trace ID
        if parent_span:
            span.trace_id = parent_span.trace_id
        
        # Add this span to the stack for this thread
        self._active_spans[thread_id].append(span)
        
        # --- Reference counting for the trace -------------------
        self._trace_counts[span.trace_id] = self._trace_counts.get(span.trace_id, 0) + 1
        
        return span
    
    def end_span(self, span: Span) -> None:
        """End the given span and remove it from active spans if it's the current one."""
        if not span.end_time:
            span.end()
        
        duration = span.duration_ms
        logger.info(
            f"Ending span: {span.name} (status: {span.status}, duration: {duration:.2f}ms)"
            if duration else f"Ending span: {span.name} (status: {span.status})"
        )
        
        thread_id = threading.get_ident()
        
        # Only remove from active spans if it's on the stack
        if thread_id in self._active_spans and self._active_spans[thread_id]:
            # Check if this is the top span in the stack
            if self._active_spans[thread_id][-1].span_id == span.span_id:
                # Remove from the stack
                self._active_spans[thread_id].pop()
                
                # Remove the thread entry if there are no more spans
                if not self._active_spans[thread_id]:
                    self._active_spans.pop(thread_id, None)
        
        # Add span to its trace bucket
        trace_id = span.trace_id
        bucket = self._trace_buckets.setdefault(trace_id, [])
        bucket.append(span.to_dict())

        # Decrement active count and, if the trace is complete, move bucket to flush buffer
        self._trace_counts[trace_id] -= 1
        if self._trace_counts[trace_id] == 0:
            # Sort the bucket to ensure the root span (no parent) is first.
            # This is critical for the backend to name the trace correctly.
            bucket_sorted = sorted(bucket, key=lambda s: s.get('parent_id') is not None)

            # Move completed trace spans to main buffer atomically
            with self._flush_lock:
                self._spans.extend(bucket_sorted)
            # Cleanup
            self._trace_buckets.pop(trace_id, None)
            self._trace_counts.pop(trace_id, None)

            if len(self._spans) >= self._max_spans:
                logger.info(f"Span buffer at max capacity ({self._max_spans}). Triggering flush.")
                self.flush()
    
    def flush(self) -> None:
        """Flush all buffered completed spans to the writer."""
        with self._flush_lock:
            if not self._spans:
                return

            spans_to_flush = self._spans.copy()
            self._spans.clear()
            self._last_flush_time = time.time()

            logger.info(f"Flushing {len(spans_to_flush)} spans to writer.")
            self._writer.write(spans_to_flush)
    
    def _flush_periodically(self) -> None:
        """Background thread that flushes spans based on time interval."""
        while True:
            time.sleep(1.0)  # Check every second
            current_time = time.time()
            if (current_time - self._last_flush_time) >= self._flush_interval:
                if self._spans:
                    logger.info(f"Periodic flush triggered after {self._flush_interval}s interval.")
                    self.flush()


# Create the global tracer instance
tracer = Tracer()<|MERGE_RESOLUTION|>--- conflicted
+++ resolved
@@ -49,15 +49,8 @@
         # Auto-setup integrations immediately (reverted behavior)
         self._setup_available_integrations()
         
-<<<<<<< HEAD
-        # Ensure buffered spans are flushed when the interpreter exits.
-        # This is crucial for short-lived scripts where the background flush
-        # thread may not get a chance to run before process termination.
-        atexit.register(self.flush)
-=======
         # Register a single shutdown hook that will run on program exit.
         atexit.register(self.shutdown)
->>>>>>> 44f32701
     
     def _setup_available_integrations(self) -> None:
         """Automatically set up all available integrations."""
