[project]
name = "zeroeval"
version = "0.6.6"
description = "ZeroEval SDK"
readme = "README.md"
authors = [
    {name = "Sebastian Crossa", email = "seb@zeroeval.com"},
    {name = "Jonathan Chavez", email = "jona@zeroeval.com"}
]
requires-python = ">=3.9,<4.0"
dependencies = [
<<<<<<< HEAD
    "rich >=13.9.4",
    "opentelemetry-api >=1.30.0",
    "opentelemetry-sdk >=1.30.0",
    "requests >=2.32.3",
    "openai==1.98.0",
    "pillow >=10.0.0",
    "aiohttp >=3.8.0",
=======
    "rich >=13.9.4, <14.0.0",
    "opentelemetry-api >=1.30.0, <2.0.0",
    "opentelemetry-sdk >=1.30.0, <2.0.0",
    "requests >=2.32.3, <3.0.0",
    "openai>=1.59.6",
    "pillow >=10.0.0, <11.0.0",
    "aiohttp >=3.8.0, <4.0.0",
>>>>>>> edcceffd
    "numpy>=2.0.2",
    "langfuse>=3.2.1",
    "opentelemetry-exporter-otlp-proto-http>=1.34.1",
    "dotenv>=0.9.9",
]
keywords = ["evaluation", "LLM", "observability"]

[project.urls]
Repository = "https://github.com/zeroeval"

[project.scripts]
zeroeval = "zeroeval.cli:main"

[dependency-groups]
dev = [
    "mypy>=1.16.1",
    "pytest >=8.2.2, <9.0.0",
    "pytest-asyncio >=0.23.7, <1.0.0",
    "ruff >=0.12.2, <1.0.0",
    "tox >=4.0.0, <5.0.0",
]

[build-system]
requires = ["hatchling"]
build-backend = "hatchling.build"

[tool.hatch.build.targets.wheel]
packages = ["src/zeroeval"]

[tool.uv]
default-groups = []

[tool.uv.sources]

[tool.pytest.ini_options]
pythonpath = ["src"]

[tool.ruff]
# Set target Python version
target-version = "py39"
line-length = 88

[tool.ruff.lint]
# Enable Flake8 `E` and `F` codes by default + some additional rules
select = [
    "E",    # pycodestyle errors
    "F",    # pyflakes
    "UP",   # pyupgrade
    "B",    # flake8-bugbear
    "SIM",  # flake8-simplify
    "I",    # isort
]
ignore = [
    "E501",  # line too long, handled by formatter
]

[tool.ruff.lint.isort]
known-first-party = ["zeroeval"]<|MERGE_RESOLUTION|>--- conflicted
+++ resolved
@@ -1,6 +1,6 @@
 [project]
 name = "zeroeval"
-version = "0.6.6"
+version = "0.6.7"
 description = "ZeroEval SDK"
 readme = "README.md"
 authors = [
@@ -9,15 +9,6 @@
 ]
 requires-python = ">=3.9,<4.0"
 dependencies = [
-<<<<<<< HEAD
-    "rich >=13.9.4",
-    "opentelemetry-api >=1.30.0",
-    "opentelemetry-sdk >=1.30.0",
-    "requests >=2.32.3",
-    "openai==1.98.0",
-    "pillow >=10.0.0",
-    "aiohttp >=3.8.0",
-=======
     "rich >=13.9.4, <14.0.0",
     "opentelemetry-api >=1.30.0, <2.0.0",
     "opentelemetry-sdk >=1.30.0, <2.0.0",
@@ -25,7 +16,6 @@
     "openai>=1.59.6",
     "pillow >=10.0.0, <11.0.0",
     "aiohttp >=3.8.0, <4.0.0",
->>>>>>> edcceffd
     "numpy>=2.0.2",
     "langfuse>=3.2.1",
     "opentelemetry-exporter-otlp-proto-http>=1.34.1",
