[tool.poetry]
name = "zeroeval"
version = "0.1.9"
description = "ZeroEval SDK"
repository = "https://github.com/zeroeval"
keywords = ["evaluation", "LLM", "observability"]
authors = [
    "Sebastian Crossa <seb@zeroeval.com>"
]
readme = "README.md"

# This is important so Poetry can find your package in the src/ folder.
packages = [
    { include = "zeroeval", from = "src" }
]

[tool.poetry.dependencies]
python = "^3.9"
rich = "^13.9.4"
opentelemetry-api = "^1.30.0"
opentelemetry-sdk = "^1.30.0"
requests = "^2.32.3"
<<<<<<< HEAD
openai = "^1.82.0"
pillow = "^10.0.0"
langchain-openai = "^0.3.21"
langgraph = "^0.4.8"
langchain = "^0.3.25"
=======
pillow = "^9.5.0"
>>>>>>> b923225f

[tool.poetry.scripts]
zeroeval = "zeroeval.cli:main"

[tool.poetry.group.dev.dependencies]
pytest = "^8.2.2"
pytest-asyncio = "^0.23.7"

[build-system]
requires = ["poetry-core>=1.0.0"]
build-backend = "poetry.core.masonry.api"<|MERGE_RESOLUTION|>--- conflicted
+++ resolved
@@ -20,15 +20,8 @@
 opentelemetry-api = "^1.30.0"
 opentelemetry-sdk = "^1.30.0"
 requests = "^2.32.3"
-<<<<<<< HEAD
 openai = "^1.82.0"
 pillow = "^10.0.0"
-langchain-openai = "^0.3.21"
-langgraph = "^0.4.8"
-langchain = "^0.3.25"
-=======
-pillow = "^9.5.0"
->>>>>>> b923225f
 
 [tool.poetry.scripts]
 zeroeval = "zeroeval.cli:main"
